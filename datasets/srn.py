import glob
import os

import numpy as np
import torch
from torch.utils.data import Dataset

from .dataset_readers import readCamerasFromTxt
from utils.general_utils import PILtoTorch, matrix_to_quaternion
from utils.graphics_utils import getWorld2View2, getProjectionMatrix, getView2World

from .shared_dataset import SharedDataset

<<<<<<< HEAD
SHAPENET_DATASET_ROOT = r"D:\Projects\Python\Computer Vision\CV_Project-Splatter_Image\SRN" # Change this to your data directory
=======
SHAPENET_DATASET_ROOT = "C:\\Users\dinak\PyCharmsProjects\\try\CV_Project-Splatter_Image\SRN_Full" # Change this to your data directory
>>>>>>> 7fbd4721
assert SHAPENET_DATASET_ROOT is not None, "Update the location of the SRN Shapenet Dataset"

class SRNDataset(SharedDataset):
    def __init__(self, cfg,
                 dataset_name="train"):
        super().__init__()
        self.cfg = cfg

        self.dataset_name = dataset_name
        if dataset_name == "vis":
            self.dataset_name = "test"

        self.base_path = os.path.join(SHAPENET_DATASET_ROOT, "srn_{}/{}_{}".format(cfg.data.category,
                                                                                   cfg.data.category,
                                                                                   self.dataset_name))

        is_chair = "chair" in cfg.data.category
        if is_chair and dataset_name == "train":
            # Ugly thing from SRN's public dataset
            tmp = os.path.join(self.base_path, "chairs_2.0_train")
            if os.path.exists(tmp):
                self.base_path = tmp

        self.intrins = sorted(
            glob.glob(os.path.join(self.base_path, "*", "intrinsics.txt"))
        )

        print(len(self.intrins))
        if cfg.data.subset != -1:
            self.intrins = self.intrins[:cfg.data.subset]

        self.projection_matrix = getProjectionMatrix(
            znear=self.cfg.data.znear, zfar=self.cfg.data.zfar,
            fovX=cfg.data.fov * 2 * np.pi / 360, 
            fovY=cfg.data.fov * 2 * np.pi / 360).transpose(0,1)
        
        self.imgs_per_obj = self.cfg.opt.imgs_per_obj

        # in deterministic version the number of testing images
        # and number of training images are the same
        if self.cfg.data.input_images == 1:
            self.test_input_idxs = [64]
        elif self.cfg.data.input_images == 2:
            self.test_input_idxs = [64, 128]
        else:
            raise NotImplementedError

    def __len__(self):
        return len(self.intrins)

    def load_example_id(self, example_id, intrin_path,
                        trans = np.array([0.0, 0.0, 0.0]), scale=1.0):
        dir_path = os.path.dirname(intrin_path)
        rgb_paths = sorted(glob.glob(os.path.join(dir_path, "rgb", "*")))
        pose_paths = sorted(glob.glob(os.path.join(dir_path, "pose", "*")))
        assert len(rgb_paths) == len(pose_paths)

        if not hasattr(self, "all_rgbs"):
            self.all_rgbs = {}
            self.all_world_view_transforms = {}
            self.all_view_to_world_transforms = {}
            self.all_full_proj_transforms = {}
            self.all_camera_centers = {}

        if example_id not in self.all_rgbs.keys():
            self.all_rgbs[example_id] = []
            self.all_world_view_transforms[example_id] = []
            self.all_full_proj_transforms[example_id] = []
            self.all_camera_centers[example_id] = []
            self.all_view_to_world_transforms[example_id] = []

            cam_infos = readCamerasFromTxt(rgb_paths, pose_paths, [i for i in range(len(rgb_paths))])

            for cam_info in cam_infos:
                R = cam_info.R
                T = cam_info.T

                self.all_rgbs[example_id].append(PILtoTorch(cam_info.image, 
                                                            (self.cfg.data.training_resolution, self.cfg.data.training_resolution)).clamp(0.0, 1.0)[:3, :, :])

                world_view_transform = torch.tensor(getWorld2View2(R, T, trans, scale)).transpose(0, 1)
                view_world_transform = torch.tensor(getView2World(R, T, trans, scale)).transpose(0, 1)

                full_proj_transform = (world_view_transform.unsqueeze(0).bmm(self.projection_matrix.unsqueeze(0))).squeeze(0)
                camera_center = world_view_transform.inverse()[3, :3]

                self.all_world_view_transforms[example_id].append(world_view_transform)
                self.all_view_to_world_transforms[example_id].append(view_world_transform)
                self.all_full_proj_transforms[example_id].append(full_proj_transform)
                self.all_camera_centers[example_id].append(camera_center)
            
            self.all_world_view_transforms[example_id] = torch.stack(self.all_world_view_transforms[example_id])
            self.all_view_to_world_transforms[example_id] = torch.stack(self.all_view_to_world_transforms[example_id])
            self.all_full_proj_transforms[example_id] = torch.stack(self.all_full_proj_transforms[example_id])
            self.all_camera_centers[example_id] = torch.stack(self.all_camera_centers[example_id])
            self.all_rgbs[example_id] = torch.stack(self.all_rgbs[example_id])

    def get_example_id(self, index):
        intrin_path = self.intrins[index]
        example_id = os.path.basename(os.path.dirname(intrin_path))
        return example_id

    def __getitem__(self, index):
        intrin_path = self.intrins[index]
        example_id = os.path.basename(os.path.dirname(intrin_path))

        self.load_example_id(example_id, intrin_path)
        if self.dataset_name == "train":
            frame_idxs = torch.randperm(
                    len(self.all_rgbs[example_id])
                    )[:self.imgs_per_obj]

            frame_idxs = torch.cat([frame_idxs[:self.cfg.data.input_images], frame_idxs], dim=0)

        else:
            input_idxs = self.test_input_idxs
            
            frame_idxs = torch.cat([torch.tensor(input_idxs), 
                                    torch.tensor([i for i in range(251) if i not in input_idxs])], dim=0) 

        images_and_camera_poses = {
            "gt_images": self.all_rgbs[example_id][frame_idxs].clone(),
            "world_view_transforms": self.all_world_view_transforms[example_id][frame_idxs],
            "view_to_world_transforms": self.all_view_to_world_transforms[example_id][frame_idxs],
            "full_proj_transforms": self.all_full_proj_transforms[example_id][frame_idxs],
            "camera_centers": self.all_camera_centers[example_id][frame_idxs]
        }

        images_and_camera_poses = self.make_poses_relative_to_first(images_and_camera_poses)
        images_and_camera_poses["source_cv2wT_quat"] = self.get_source_cw2wT(images_and_camera_poses["view_to_world_transforms"])

        return images_and_camera_poses<|MERGE_RESOLUTION|>--- conflicted
+++ resolved
@@ -11,11 +11,8 @@
 
 from .shared_dataset import SharedDataset
 
-<<<<<<< HEAD
+
 SHAPENET_DATASET_ROOT = r"D:\Projects\Python\Computer Vision\CV_Project-Splatter_Image\SRN" # Change this to your data directory
-=======
-SHAPENET_DATASET_ROOT = "C:\\Users\dinak\PyCharmsProjects\\try\CV_Project-Splatter_Image\SRN_Full" # Change this to your data directory
->>>>>>> 7fbd4721
 assert SHAPENET_DATASET_ROOT is not None, "Update the location of the SRN Shapenet Dataset"
 
 class SRNDataset(SharedDataset):
